#!/usr/bin/env python3
"""
Created on Wed Feb 24 2021

"""
#to execute after Pre-processing_participants_to_import_filler.py
#as it will use the participants_to_import_updated that it generated
#pre requisite : have the updated tsv, have this code in a folder containing the exp_info folder with the tsv

#if the terminal was changed / closed :
#. ~/Desktop/neurospin_to_bids/venv/bin/activate
#cd <path_where_is_exp_info>

#python neurospin_to_bids_participants_to_import_updated.py
#No (n) deface
#Yes (y) json
#only enter for the other questions

import numpy as np
import argparse
import collections.abc
import glob
import json
import os
import re
import shutil
import subprocess
import sys
import time
from ast import literal_eval
from collections import OrderedDict
from itertools import combinations
from pathlib import Path

import mne
import pandas as pd
import yaml
import pydeface.utils as pdu
from bids_validator import BIDSValidator
from mne_bids import make_dataset_description, write_raw_bids
import pkg_resources

NEUROSPIN_DATABASES = {
    'prisma': '/neurospin/acquisition/database/Prisma_fit',
    'trio': '/neurospin/acquisition/database/TrioTim',
    '7T': '/neurospin/acquisition/database/Investigational_Device_7T',
    'meg': '/neurospin/acquisition/neuromag/data',
}


class Bcolors:
    """Colors to improve print statements' readability

    Example:
        `print(f"{Bcolors.OKBLUE}Hello World!{Bcolors.ENDC}")`
    """
    HEADER = '\033[95m'
    OKBLUE = '\033[94m'
    OKGREEN = '\033[92m'
    WARNING = '\033[93m'
    FAIL = '\033[91m'
    ENDC = '\033[0m'
    BOLD = '\033[1m'
    UNDERLINE = '\033[4m'


def yes_no(question: str, default: str = None) -> bool:
    """A simple yes/no prompt

    Args:
        question (str): The question to be answered.
        default (bool, optional): Default answer to `question`.
                                  Defaults to None.

    Raises:
        ValueError: Raise `ValueError` when default answer is not
                    `yes` or `no`.

    Returns:
        bool: Boolean answer to the yes/no question.
    """
    valid = {"yes": True, "y": True, "no": False, "n": False}
    if default is None:
        prompt = " [y/n] "
    elif default == "yes":
        prompt = " [Y/n] "
    elif default == "no":
        prompt = " [y/N] "
    else:
        raise ValueError(f"invalid default answer: '{default}'")

    while True:
        choice = input(question + prompt).lower()
        if choice == '' and default is not None:
            return valid[default]
        if choice in valid:
            return valid[choice]
        print("Please respond with 'yes' or 'no' " "(or 'y' or 'n').\n")


def file_manager_default_file(main_path,
                              filter_list,
                              file_tag,
                              file_type='*',
                              allow_other_fields=True):
    """Path to the most specific file with respect to optional filters.

    Each filter is a list [key, value]. Like [sub, 01] or [ses, 02].

    Following BIDS standard files can be of the form
    [key-value_]...[key-value_]file_tag.file_type.
    """
    filters = []
    for n in reversed(range(1, len(filter_list) + 1)):
        filters += combinations(filter_list, n)
    filters += [[]]
    for filt in filters:
        found = get_bids_files(main_path,
                               sub_folder=False,
                               file_type=file_type,
                               file_tag=file_tag,
                               filters=filt,
                               allow_other_fields=allow_other_fields)
        if found:
            return found[0]
    return None


def file_reference(img_path):
    reference = {}
    reference['file_path'] = img_path
    reference['file_basename'] = os.path.basename(img_path)
    parts = reference['file_basename'].split('_')
    tag, typ = parts[-1].split('.', 1)
    reference['file_tag'] = tag
    reference['file_type'] = typ
    reference['file_fields'] = ''
    reference['fields_ordered'] = []
    for part in parts[:-1]:
        reference['file_fields'] += part + '_'
        field, value = part.split('-')
        reference['fields_ordered'].append(field)
        reference[field] = value
    return reference


def get_bids_files(main_path,
                   file_tag='*',
                   file_type='*',
                   sub_id='*',
                   file_folder='*',
                   filters=None,
                   ref=False,
                   sub_folder=True,
                   allow_other_fields=True):
    """Return files following bids spec

    Filters are of the form (key, value). Only one filter per key allowed.
    A file for which a filter do not apply will be discarded.
    """
    if sub_folder:
        files = os.path.join(main_path, 'sub-*', 'ses-*')
        if glob.glob(files):
            files = os.path.join(
                main_path, 'sub-%s' % sub_id, 'ses-*', file_folder,
                'sub-%s*_%s.%s' % (sub_id, file_tag, file_type))
        else:
            files = os.path.join(
                main_path, 'sub-%s' % sub_id, file_folder,
                'sub-%s*_%s.%s' % (sub_id, file_tag, file_type))
    else:
        files = os.path.join(main_path, '*%s.%s' % (file_tag, file_type))

    files = glob.glob(files)
    files.sort()
    if filters:
        if not allow_other_fields:
            files = [
                file_ for file_ in files
                if len(os.path.basename(file_).split('_')) <= len(filters) + 1
            ]
        files = [file_reference(file_) for file_ in files]
        for key, value in filters:
            files = [
                file_ for file_ in files
                if (key in file_ and file_[key] == value)
            ]
    else:
        files = [file_reference(file_) for file_ in files]

    if ref:
        return files
    else:
        return [ref_file['file_path'] for ref_file in files]


def bids_copy_events(behav_path='exp_info/recorded_events',
                     data_root_path='',
                     dataset_name=None):
    dataset_name, data_path = get_bids_default_path(data_root_path,
                                                    dataset_name)
    # ~ print(os.path.join(data_root_path, behav_path, 'sub-*', 'ses-*'))
    if glob.glob(os.path.join(data_root_path, behav_path, 'sub-*', 'ses-*')):
        sub_folders = glob.glob(
            os.path.join(behav_path, 'sub-*', 'ses-*', 'func'))
    else:
        # ~ print(os.path.join(data_root_path, behav_path,'sub-*', 'func'))
        sub_folders = glob.glob(
            os.path.join(data_root_path, behav_path, 'sub-*', 'func'))

    # raise warning if no folder is found in recorded events
    if not sub_folders:
        print(
            f'{Bcolors.WARNING}BIDS IMPORT WARNING: NO EVENTS FILE{Bcolors.ENDC}'
        )
    else:
        for sub_folder in sub_folders:
            # ~ file_path = sub_folder.replace(behav_path + '/', '')
            file_path = sub_folder
            for file_name in os.listdir(os.path.join(sub_folder)):

                # ~ dest_directory = os.path.join(data_path, file_path)
                # ~ if not os.path.exists(dest_directory):
                # ~     os.makedirs(dest_directory)

                file_ext = []
                last = ''
                root, last = os.path.split(sub_folder)
                while last != 'recorded_events':
                    if last == '':
                        break
                    file_ext.append(last)
                    sub_folder = root
                    root, last = os.path.split(sub_folder)

                list_tmp = []
                elements_path = [[item, '/'] for item in reversed(file_ext)]
                elements_path = [(list_tmp.append(item[0]),
                                  list_tmp.append(item[1]))
                                 for item in elements_path]
                ext = ''.join(list_tmp)
                shutil.copyfile(os.path.join(file_path, file_name),
                                os.path.join(data_path, ext, file_name))


def get_bids_path(data_root_path='',
                  subject_id='01',
                  folder='',
                  session_id=None):
    if session_id is None:
        session_id = ''
    else:
        session_id = 'ses-' + session_id
    return os.path.join(data_root_path, 'sub-' + subject_id, session_id, folder)


def get_bids_file_descriptor(subject_id,
                             task_id=None,
                             session_id=None,
                             acq_label=None,
                             dir_label=None,
                             rec_id=None,
                             run_id=None,
                             run_dir=None,
                             file_tag=None,
                             file_type=None):
    """ Creates a filename descriptor following BIDS.

    subject_id refers to the subject label
    task_id refers to the task label
    run_id refers to run index
    acq_label refers to acquisition parameters as a label
    rec_id refers to reconstruction parameters as a label
    """
    if 'sub-' or 'sub' in subject_id:
        descriptor = subject_id
    else:
        descriptor = 'sub-{0}'.format(subject_id)
    if (session_id is not None) and (session_id is not np.nan):
        descriptor += '_ses-{0}'.format(session_id)
    if (task_id is not None) and (task_id is not np.nan):
        descriptor += '_task-{0}'.format(task_id)
    if (acq_label is not None) and (acq_label is not np.nan):
        descriptor += '_acq-{0}'.format(acq_label)
    if (dir_label is not None) and (dir_label is not np.nan):
        descriptor += '_dir-{0}'.format(dir_label)
    if (rec_id is not None) and (rec_id is not np.nan):
        descriptor += '_rec-{0}'.format(rec_id)
    if (run_dir is not None) and (run_dir is not np.nan):
        descriptor += '_dir-{0}'.format(run_dir)
    if (run_id is not None) and (run_id is not np.nan):
        descriptor += '_run-{0}'.format(run_id)
    if (file_tag is not None) and (file_type is not None):
        descriptor += '_{0}.{1}'.format(file_tag, file_type)
    return descriptor


def get_bids_default_path(data_root_path='', dataset_name=None):
    """Default experiment raw dataset folder name"""
    if dataset_name is None:
        dataset_name = 'rawdata'
    return (dataset_name, os.path.join(data_root_path, dataset_name))


def bids_init_dataset(data_root_path='',
                      dataset_name=None,
                      dataset_description=None,
                      readme='',
                      changes=''):
    """Create directories and files missing to follow bids.

    Files and folders already created will be left untouched.
    This is an utility to initialize all files that should be present
    according to the standard. Particularly those that should be filled
    manually like README files.

    dataset_description.json : interactif mode to fill in. Or later on if the
    user wants. By default :
    Name: dataset_name
    BidsVersion: 1.0.0

    README is quite free as a file

    CHANGES follow CPAN standards

    """

    # CHECK DATASET REPOSITORY
    dataset_name, dataset_name_path = get_bids_default_path(
        data_root_path, dataset_name)
    if not os.path.exists(dataset_name_path):
        os.makedirs(dataset_name_path)

    # CHECK dataset_description.json FILE
    description_file = os.path.exists(
        os.path.join(dataset_name_path, 'dataset_description.json'))
    overwrite_datadesc_file = True
    if description_file:
        overwrite_datadesc_file = yes_no(
            '\nA dataset_description.json already exists, do you want to overwrite?',
            default="yes")
    if overwrite_datadesc_file or not description_file:
        data_descrip = yes_no(
            '\nDo you want to create or overwrite the dataset_description.json?',
            default="yes")
        if data_descrip:
            print(
                '\nIf you do not know all information: pass and edit the file later.'
            )
            name = input("\nType the name of this BIDS dataset: ").capitalize()
            authors = input("\nA list of authors like `a, b, c`: ").capitalize()
            acknowledgements = input(
                "\nA list of acknowledgements like `a, b, c`: ").capitalize()
            how_to_acknowledge = input(
                "\nEither a str describing how to  acknowledge this dataset OR a list of publications that should be cited: "
            )
            funding = input(
                '\nList of sources of funding (e.g., grant numbers). Must be a list of strings or a single comma separated string like `a, b, c`: '
            )
            references_and_links = input(
                "\nList of references to publication that contain information on the dataset, or links. Must be a list of strings or a single comma separated string like `a, b, c`: "
            )
            doi = input('\nThe DOI for the dataset: ')
            make_dataset_description(dataset_name_path,
                                     name=name,
                                     data_license=None,
                                     authors=authors,
                                     acknowledgements=str(acknowledgements),
                                     how_to_acknowledge=how_to_acknowledge,
                                     funding=str(funding),
                                     references_and_links=references_and_links,
                                     doi=doi,
                                     verbose=False)
        else:
            print(
                "\nYou may update the README file later on. A README file by default has been created."
            )
            make_dataset_description(dataset_name_path, name=dataset_name)

    # CHECK CHANGES FILE / TEXT FILE CPAN CONVENTION
    changes_file = os.path.join(dataset_name_path, 'CHANGES')
    changes_file_exists = os.path.exists(changes_file)
    overwrite_changes_file = True
    if changes_file_exists:
        overwrite_changes_file = yes_no(
            '\nA CHANGES file already exists, do you want to overwrite?',
            default="yes")

    if overwrite_changes_file or not changes_file_exists:
        changes = yes_no('\nDo you want to create/overwrite the CHANGES file?',
                         default="yes")
        if changes:
            changes_input = input("Type your text: ")
            with open(changes_file, 'w', encoding="utf-8") as fid:
                fid.write(str(changes_input))

    # CHECK README FILE / TEXT FILE
    readme_file = os.path.join(os.path.join(dataset_name_path, 'README'))
    readme_file_exist = os.path.exists(readme_file)
    overwrite_readme_file = True
    if readme_file_exist:
        overwrite_readme_file = yes_no(
            '\nA README file already exists, do you want to overwrite?',
            default="yes")

    if overwrite_readme_file or not readme_file_exist:
        readme = yes_no('\nDo you want to create/complete the README file?',
                        default="yes")
        if not readme:
            readme_input = "TO BE COMPLETED BY THE USER"
        else:
            readme_input = input("Type your text: ")
        with open(readme_file, 'w') as fid:
            fid.write(readme_input)


def bids_acquisition_download(data_root_path='',
                              dataset_name=None,
                              force_download=False,
                              behav_path='exp_info/recorded_events',
                              copy_events=False,
                              deface=False,
                              dry_run=False):
    """Automatically download files from neurospin server to a BIDS dataset.

    Download-database is based on NeuroSpin server conventions.
    Options are 'prisma', 'trio' and custom path.
    Prisma db_path = '/neurospin/acquisition/database/Prisma_fit'
    Trio db_path = '/neurospin/acquisition/database/TrioTim'

    The bids dataset is created if necessary before download with some
    empty mandatory files to be filled like README in case they don't exist.

    The download depends on the file '[sub-*_][ses-*_]download.csv' contained
    in the folder 'exp_info'.

    NIP and acq date of the subjects will be taken automatically from
    exp_info/participants_to_import.tsv file that follows bids standard. The
    file will be copied in the dataset folder without the NIP column for
    privacy.

    Possible exceptions
    1) exp_info directory not found
    2) participants_to_import.tsv not found
    3) download files not found
    4) Acquisition directory in neurospin server not found
    5) There is more than one acquisition directory (Have to ask manip for
    extra digits for NIP, the NIP then would look like xxxxxxxx-ssss)
    6) Event file corresponding to downloaded bold.nii not found

    """

    ####################################
    # CHECK PATHS AND FILES
    ####################################

    # exp_info path where is the participants_to_import.tsv
    # ~ print(data_root_path)
    exp_info_path = os.path.join(data_root_path, 'exp_info')
    if not os.path.exists(exp_info_path):
        raise Exception('exp_info directory not found')
<<<<<<< HEAD
    if os.path.isfile(os.path.join(exp_info_path,
                                   'participants_to_import.tsv')):
        participants_to_import = os.path.join(exp_info_path,
                                              'participants_to_import.tsv')
    elif os.path.isfile(os.path.join(exp_info_path, 'participants.tsv')):
        # Legacy name of participants_to_import.tsv
        participants_to_import = os.path.join(exp_info_path,
                                              'participants.tsv')
    else:
        raise Exception('exp_info/participants_to_import.tsv not found')
=======
    if not os.path.isfile(os.path.join(exp_info_path, 'participants_to_import_updated.tsv')):
        raise Exception('exp_info/participants_to_import_updated.tsv not found')
>>>>>>> 25996a3d

    # Determine target path with the name of dataset
    dataset_name, target_root_path = get_bids_default_path(
        data_root_path, dataset_name)

    # Create dataset directories and files if necessary
    bids_init_dataset(data_root_path, dataset_name)

    # Manage the report and download information
    download_report = ('download_report_'
                       + time.strftime("%d-%b-%Y-%H:%M:%S", time.gmtime())
                       + '.csv')
    report_path = os.path.join(data_root_path, 'report')
    if not os.path.exists(report_path):
        os.makedirs(report_path)
    download_report = open(os.path.join(report_path, download_report), 'w')
    # ~ report_line = '%s,%s,%s\n' % ('subject_id', 'session_id', 'download_file')
    # ~ download_report.write(report_line)
    list_imported = []
    list_already_imported = []
    list_warning = []

    # Create a dataFrame to store participant information
    # ~ df_participant = pd.DataFrame()
    # Dict for info participant
    # ~ list_all_participants = {}
    dic_info_participants = OrderedDict()

    # List for the bacth file for dc2nii_batch command
    infiles_dcm2nii = []

    # List for data to deface
    files_for_pydeface = []

    # Dict of descriptors to be added
    dict_descriptors = {}

    ####################################
    # GETTING INFORMATION TO DOWNLOAD
    ####################################

    # Download command for each subject/session
    # one line has the following information
    # participant_id / NIP / infos_participant / session_label / acq_date / location / to_import

<<<<<<< HEAD
    # Read the participants_to_import.tsv file for getting subjects/sessions to
    # download
    pop = pd.read_csv(participants_to_import,
=======
    # Read the participants.tsv file for getting subjects/sessions to download
    pop = pd.read_csv(os.path.join(exp_info_path, 'participants_to_import_updated.tsv'),
>>>>>>> 25996a3d
                      dtype=str,
                      sep='\t',
                      na_filter=False,
                      index_col=False)

    # ~ print(df_participant)

    for _unused_index, subject_info in pop.iterrows():
        subject_id = subject_info[0].strip()

        # Fill the partcipant information for the participants_to_import.tsv
        if subject_info['infos_participant'].strip():
            info_participant = json.loads(
                subject_info['infos_participant'].strip())
        else:
            info_participant = {}
        if subject_id in dic_info_participants:
            existing_items = dic_info_participants[subject_id]
            # Existing items take precedence over new values
            info_participant.update(existing_items)
        dic_info_participants[subject_id] = info_participant

        # Determine path to files in NeuroSpin server
        download_database = subject_info['location'].strip()
        db_path = NEUROSPIN_DATABASES.get(download_database, download_database)

        # sub_path = target_root_path + subject_id + ses_path
        # Mange the optional filters
        # optional_filters = [('sub', subject_id)]
        # if session_id is not None:
        #  optional_filters += [('ses', session_id)]
        if 'session_label' in subject_info.index:
            if subject_info['session_label'].strip():
                session_id = subject_info['session_label'].strip()
            else:
                session_id = None
        if session_id is None:
            ses_path = ''
        else:
            ses_path = 'ses-' + session_id

        if subject_id.isnumeric():
            int(subject_id)
            subject_id = 'sub-{0}'.format(subject_id)
        else:
            if 'sub-' not in subject_id:
                print(
                    f'{Bcolors.WARNING}BIDS IMPORTATION WARNING: SUBJECT ID PROBABLY NOT CONFORM{Bcolors.ENDC}'
                )

        sub_path = os.path.join(target_root_path, subject_id, ses_path)
        if not os.path.exists(sub_path):
            os.makedirs(sub_path)

        # Avoid redownloading subjects/sessions
        if not force_download:
            check_file = os.path.join(sub_path, 'downloaded')
            if os.path.isfile(check_file):
                continue

        # DATE has to be transformed from BIDS to NeuroSpin server standard
        # NeuroSpin standard is yyyymmdd -> Bids standard is YYYY-MM-DD
<<<<<<< HEAD
        acq_date = subject_info['acq_date'].strip().replace('-', '')
=======
        acq_date = subject_info['acq_date'].replace('-', '').replace('\n', '')

        # acq_label
        acq_label2 = subject_info['acq_label']

        # dir_label
        # ~ dir_label = subject_info['dir_label']
>>>>>>> 25996a3d

        # nip number
        nip = subject_info['NIP'].strip()

        # Get appropriate download file. As specific as possible
        # ~ specs_path = file_manager_default_file(exp_info_path,
        # ~                                        optional_filters, 'download',
        # ~                                        file_type='tsv',
        # ~                                        allow_other_fields=False)
        # ~ report_line = '%s,%s,%s\n' % (subject_id, session_id, specs_path)
        # ~ download_report.write(report_line)

        # ~ specs = pd.read_csv(specs_path, dtype=str, sep='\t', index_col=False)

        # Retrieve list of list for seqs to import
        # One tuple is configured as :(file_to_import;acq_folder;acq_name)
        # value[0] : num of seq
        # value[1] : modality
        # value[2] : part of ht file_name
        to_import = subject_info['to_import'].strip()
        if to_import:
            seqs_to_retrieve = literal_eval(to_import)
            if not isinstance(seqs_to_retrieve, collections.abc.Collection):
                raise TypeError("seqs_to_retrieve must be a Collection")
        else:
            seqs_to_retrieve = []
        print("Scans for ", nip)
        print(json.dumps(to_import))
        # Convert the first element if there is only one sequence, otherwise
        # each value will be used as str and note tuple).
        if len(seqs_to_retrieve) > 0 and isinstance(seqs_to_retrieve[0], str):
            seqs_to_retrieve = [seqs_to_retrieve]

        # download data, store information in batch files for anat/fmri
        # download data for meg data
        for value in seqs_to_retrieve:
            # ~ print(seqs_to_retrieve)
            def get_value(key, text):
                m = re.search(key + '-(.+?)_', text)
                if m:
                    return m.group(1)
                else:
                    return None
            
            run_task = get_value('task', value[2])
            acq_label = get_value('acq', value[2])
            run_id = get_value('run', value[2])
            run_dir = get_value('dir', value[2])
            run_session = session_id

            tag = value[2].split('_')[-1]

            target_path = os.path.join(sub_path, value[1])
            if not os.path.exists(target_path):
                os.makedirs(target_path)

            # MEG CASE
            if value[1] == 'meg':
                # Create subject path if necessary
                meg_path = os.path.join(sub_path, 'meg')
                if not os.path.exists(meg_path):
                    os.makedirs(meg_path)

                # Create the sub-emptyroom
                # ~ sub-emptyroom_path = os.path.join(data_root_path, 'sub_emptyroom')
                # ~ if not os.path.exists(sub-emptyroom_path):
                    # ~ os.makedirs(sub-emptyroom_path)

                meg_file = os.path.join(db_path, nip, acq_date, value[0])
                print(meg_file)
                filename = get_bids_file_descriptor(subject_id,
                                                    task_id=run_task,
                                                    run_id=run_id,
                                                    run_dir=run_dir,
                                                    session_id=run_session,
                                                    file_tag=tag,
                                                    acq_label=acq_label,
                                                    file_type='tif')
                # ~ output_path = os.path.join(target_path, filename)
                # ~ print(output_path)
                # ~ shutil.copyfile(meg_file, output_path)
                raw = mne.io.read_raw_fif(meg_file, allow_maxshield=True)

                write_raw_bids(raw, filename, target_path, overwrite=True)
                # add event
                # create json file
                # copy the subject emptyroom

            # ANAT and FUNC case
            # todo: bad practices, to refactor for the sake of simplicity
            elif value[1] in ('anat', 'func', 'dwi', 'fmap'):
                download = True
                dicom_paths = []
                path_file_glob = ""
                nip_dirs = glob.glob(
                    os.path.join(db_path, str(acq_date),
                                 str(nip) + '*'))
                # ~ print(os.path.join(db_path, str(acq_date), str(nip) + '*'))
                if len(nip_dirs) < 1:
                    list_warning.append(
                        f"\n {Bcolors.WARNING}WARNING: No directory found for given NIP {nip} and SESSION {session_id}{Bcolors.ENDC}"
                    )
                    # ~ print(message)
                    # ~ download_report.write(message)
                    download = False
                elif len(nip_dirs) > 1:
                    list_warning.append(
                        f"\n  {Bcolors.WARNING}WARNING: Multiple path for given NIP {nip} \
                            SESSION {session_id} - please \
                            mention the session of the subject for this date, \
                            2 sessions for the same subject the same day are \
                            possible{Bcolors.ENDC}")
                    # ~ print(message)
                    # ~ download_report.write(message)
                    download = False
                else:
                    path_file_glob = os.path.join(
                        nip_dirs[0], '{0:06d}_*'.format(int(value[0])))
                    # ~ print(path_file_glob)
                    dicom_paths = glob.glob(path_file_glob)

                if not dicom_paths and download:
                    list_warning.append("\n WARNING: file not found "
                                        + path_file_glob)
                    # ~ print(message)
                    # ~ download_report.write(message)
                elif download:
                    dicom_path = dicom_paths[0]
                    list_imported.append("\n IMPORTATION OF " + dicom_path)
                    # ~ print(message)
                    # ~ download_report.write(message)
                    # Expecting page 10 bids specification file name
                    filename = get_bids_file_descriptor(subject_id,
                                                        task_id=run_task,
                                                        run_id=run_id,
                                                        run_dir=run_dir,
                                                        session_id=run_session,
                                                        file_tag=tag,
                                                        acq_label=acq_label,
                                                        file_type='nii')

                    if value[1] == 'anat' and deface:
                        print("\n Deface with pydeface")
                        files_for_pydeface.append(
                            os.path.join(target_path, filename))

                    # append list for preparing the batch importation
                    file_to_convert = {
                        'in_dir': dicom_path,
                        'out_dir': target_path,
                        'filename': os.path.splitext(filename)[0]
                    }
                    is_file_to_import = os.path.join(
                        os.path.join(os.getcwd(), target_path, filename))

                    if os.path.isfile(is_file_to_import):
                        list_already_imported.append(
                            f" ALREADY IMPORTED: {is_file_to_import}")
                    else:
                        infiles_dcm2nii.append(file_to_convert)

                    # Add descriptor into the json file
                    if run_task:
                        filename_json = os.path.join(target_path,
                                                     filename[:-3] + 'json')
                        dict_descriptors.update(
                            {filename_json: {
                                'TaskName': run_task
                            }})

                    if len(value) == 4:
                        # ~ print('value[3]', value[3] )
                        filename_json = os.path.join(target_path,
                                                     filename[:-3] + 'json')
                        dict_descriptors.update({filename_json: value[3]})

        # Importation and conversion of dicom files
        dcm2nii_batch = dict(Options=dict(isGz='false',
                                          isFlipY='false',
                                          isVerbose='false',
                                          isCreateBIDS='true',
                                          isOnlySingleFile='false'),
                             Files=infiles_dcm2nii)

    dcm2nii_batch_file = os.path.join(exp_info_path, 'batch_dcm2nii.yaml')
    with open(dcm2nii_batch_file, 'w') as f:
        _unused_data = yaml.dump(dcm2nii_batch, f)

    print(
        "\n------------------------------------------------------------------------------------"
    )
    print(
        "-------------------    SUMMARY OF IMPORTATION   --------------------------------------"
    )
    print(
        "--------------------------------------------------------------------------------------\n"
    )
    for i in list_already_imported:
        print(i)
        download_report.write(i)
    print(
        "\n------------------------------------------------------------------------------------"
    )
    for i in list_imported:
        print(i)
        download_report.write(i)
    print(
        "\n------------------------------------------------------------------------------------"
    )
    for i in list_warning:
        print(i)
        download_report.write(i)
    print(
        "\n------------------------------------------------------------------------------------"
    )
    print(
        "------------------------------------------------------------------------------------\n"
    )
    download_report.close()

    if dry_run:
        print("\n NO IMPORTATION, DRY-RUN OPTION IS TRUE \n")
    else:
        print('\n')
        cmd = ("dcm2niibatch", dcm2nii_batch_file)
        subprocess.call(cmd)

        # loop for checking if downloaded are ok and create the downloaded files
        #    done_file = open(os.path.join(sub_path, 'downloaded'), 'w')
        #    done_file.close()

        # Data to deface
        # ~ print(files_for_pydeface)
        if files_for_pydeface:
            try:
                # warning: Isn't that too restrictive?
                template = pkg_resources.resource_filename(
                    pkg_resources.Requirement.parse("neurospin_to_bids"),
                    "neurospin_to_bids/template_deface/mean_reg2mean.nii.gz")
                facemask = pkg_resources.resource_filename(
                    pkg_resources.Requirement.parse("neurospin_to_bids"),
                    "neurospin_to_bids/template_deface/facemask.nii.gz")
            except pkg_resources.DistributionNotFound:
                template = (
                    "/neurospin/unicog/protocols/IRMf/Unicogfmri/BIDS/"
                    "unicog-dev/bids/template_deface/mean_reg2mean.nii.gz")
                facemask = ("/neurospin/unicog/protocols/IRMf/Unicogfmri/BIDS/"
                            "unicog-dev/bids/template_deface/facemask.nii.gz")
            print(template)
            os.environ['FSLDIR'] = "/i2bm/local/fsl/bin/"
            os.environ['FSLOUTPUTTYPE'] = "NIFTI_PAIR"
            os.environ['PATH'] = os.environ['FSLDIR'] + ":" + os.environ['PATH']

            for file_to_deface in files_for_pydeface:
                print(f"\nDeface with pydeface {file_to_deface}")
                pdu.deface_image(infile=file_to_deface,
                                 outfile=file_to_deface,
                                 facemask=facemask,
                                 template=template,
                                 force=True)

        # Create participants.tsv in dataset folder (take out NIP column)
        participants_path = os.path.join(target_root_path, 'participants.tsv')
        df_participant = pd.DataFrame.from_dict(dic_info_participants,
                                                orient="index")
        df_participant.index.rename('participant_id', inplace=True)
        df_participant.to_csv(participants_path, sep='\t', na_rep="n/a")

        if dict_descriptors:
            # ~ print(dict_descriptors)
            # Adding a new key value pair in a json file such as taskname
            for k, v in dict_descriptors.items():
                with open(k, 'r+') as json_file:
                    for key, val in v.items():
                        temp_json = json.load(json_file)
                        temp_json[key] = val
                        json_file.seek(0)
                        json.dump(temp_json, json_file)
                        json_file.truncate()

        # Copy recorded event files
        if copy_events:
            bids_copy_events(behav_path, data_root_path, dataset_name)

        # Validate paths with BIDSValidator
        # see also http://bids-standard.github.io/bids-validator/
        validation_bids = yes_no('\nDo you want to use a bids validator?',
                                 default=None)
        if validation_bids:
            bids_validation_report = os.path.join(report_path,
                                                  "report_bids_valisation.txt")
            if shutil.which('bids-validator'):
                cmd = f"bids-validator {target_root_path} > {bids_validation_report}"
                subprocess.call(cmd, shell=True)
                cmd = f"cat < {bids_validation_report}"
                subprocess.call(cmd, shell=True)
                print(
                    f'\n\nSee the summary of bids validator at {bids_validation_report}'
                )
            else:
                validator = BIDSValidator()
                os.chdir(target_root_path)
                for file_to_test in Path('.').glob('./**/*'):
                    if file_to_test.is_file():
                        file_to_test = '/' + str(file_to_test)
                        print(
                            f'\nTest the following name of file : {file_to_test} with BIDSValidator'
                        )
                        print(validator.is_bids(file_to_test))

    print('\n')


def main():
    if sys.version_info < (3, 6):
        sys.exit("error: neurospin_to_bids needs Python 3.6 or later")
    # Parse arguments from console
    parser = argparse.ArgumentParser(description='NeuroSpin to BIDS conversion')
    parser.add_argument('--root-path', '-root_path',
                        default='.',
                        help='directory containing exp_info to download into')
    parser.add_argument('--dataset-name', '-dataset_name',
                        type=str,
                        default='rawdata',
                        help='name of the directory created in ROOT_PATH')
    parser.add_argument('--copy-events', '-copy_events',
                        action='store_true',
                        help='copy events from a directory with the same '
                        'structure')
    parser.add_argument('--neurospin-database', '-neurospin_database',
                        type=str,
                        default='prisma',
                        help='neurospin server to download from')
    parser.add_argument('--dry-run', '-n', '-dry-run',
                        action='store_true',
                        help='Test without importation of data')

    # LOAD CONSOLE ARGUMENTS
    args = parser.parse_args()
    deface = yes_no('\nDo you want deface T1?', default=None)
    bids_acquisition_download(data_root_path=args.root_path,
                              dataset_name=args.dataset_name,
                              force_download=False,
                              behav_path='exp_info/recorded_events',
                              copy_events=args.copy_events,
                              deface=deface,
                              dry_run=args.dry_run)


if __name__ == "__main__":
    main()<|MERGE_RESOLUTION|>--- conflicted
+++ resolved
@@ -1,22 +1,5 @@
-#!/usr/bin/env python3
-"""
-Created on Wed Feb 24 2021
-
-"""
-#to execute after Pre-processing_participants_to_import_filler.py
-#as it will use the participants_to_import_updated that it generated
-#pre requisite : have the updated tsv, have this code in a folder containing the exp_info folder with the tsv
-
-#if the terminal was changed / closed :
-#. ~/Desktop/neurospin_to_bids/venv/bin/activate
-#cd <path_where_is_exp_info>
-
-#python neurospin_to_bids_participants_to_import_updated.py
-#No (n) deface
-#Yes (y) json
-#only enter for the other questions
-
-import numpy as np
+#! /usr/bin/env python3
+
 import argparse
 import collections.abc
 import glob
@@ -33,6 +16,7 @@
 from pathlib import Path
 
 import mne
+import numpy as np
 import pandas as pd
 import yaml
 import pydeface.utils as pdu
@@ -459,7 +443,6 @@
     exp_info_path = os.path.join(data_root_path, 'exp_info')
     if not os.path.exists(exp_info_path):
         raise Exception('exp_info directory not found')
-<<<<<<< HEAD
     if os.path.isfile(os.path.join(exp_info_path,
                                    'participants_to_import.tsv')):
         participants_to_import = os.path.join(exp_info_path,
@@ -470,10 +453,6 @@
                                               'participants.tsv')
     else:
         raise Exception('exp_info/participants_to_import.tsv not found')
-=======
-    if not os.path.isfile(os.path.join(exp_info_path, 'participants_to_import_updated.tsv')):
-        raise Exception('exp_info/participants_to_import_updated.tsv not found')
->>>>>>> 25996a3d
 
     # Determine target path with the name of dataset
     dataset_name, target_root_path = get_bids_default_path(
@@ -519,14 +498,9 @@
     # one line has the following information
     # participant_id / NIP / infos_participant / session_label / acq_date / location / to_import
 
-<<<<<<< HEAD
     # Read the participants_to_import.tsv file for getting subjects/sessions to
     # download
     pop = pd.read_csv(participants_to_import,
-=======
-    # Read the participants.tsv file for getting subjects/sessions to download
-    pop = pd.read_csv(os.path.join(exp_info_path, 'participants_to_import_updated.tsv'),
->>>>>>> 25996a3d
                       dtype=str,
                       sep='\t',
                       na_filter=False,
@@ -589,17 +563,7 @@
 
         # DATE has to be transformed from BIDS to NeuroSpin server standard
         # NeuroSpin standard is yyyymmdd -> Bids standard is YYYY-MM-DD
-<<<<<<< HEAD
         acq_date = subject_info['acq_date'].strip().replace('-', '')
-=======
-        acq_date = subject_info['acq_date'].replace('-', '').replace('\n', '')
-
-        # acq_label
-        acq_label2 = subject_info['acq_label']
-
-        # dir_label
-        # ~ dir_label = subject_info['dir_label']
->>>>>>> 25996a3d
 
         # nip number
         nip = subject_info['NIP'].strip()
@@ -643,7 +607,7 @@
                     return m.group(1)
                 else:
                     return None
-            
+
             run_task = get_value('task', value[2])
             acq_label = get_value('acq', value[2])
             run_id = get_value('run', value[2])
