repos:
-   repo: meta
    hooks:
    -   id: check-useless-excludes

-   repo: https://github.com/pre-commit/pre-commit-hooks
    rev: v5.0.0
    hooks:
    -   id: check-added-large-files
    -   id: check-case-conflict
    -   id: check-executables-have-shebangs
    -   id: check-json
    -   id: check-merge-conflict
    -   id: check-shebang-scripts-are-executable
    -   id: check-symlinks
    -   id: check-xml
    -   id: check-yaml
    -   id: debug-statements
    -   id: destroyed-symlinks
    -   id: end-of-file-fixer
    -   id: fix-byte-order-marker
    -   id: fix-encoding-pragma
        args: ["--remove"]
    -   id: trailing-whitespace

<<<<<<< HEAD
-   repo: https://github.com/astral-sh/ruff-pre-commit
    rev: v0.9.9
    hooks:
    -   id: ruff
    -   id: ruff-format
=======
-   repo: https://github.com/pycqa/flake8
    rev: 7.1.2
    hooks:
    -   id: flake8
        additional_dependencies: [pep8-naming]
>>>>>>> d2066f12

-   repo: https://github.com/mgedmin/check-manifest
    rev: "0.50"
    hooks:
    -   id: check-manifest

ci:
    autoupdate_schedule: monthly<|MERGE_RESOLUTION|>--- conflicted
+++ resolved
@@ -23,19 +23,11 @@
         args: ["--remove"]
     -   id: trailing-whitespace
 
-<<<<<<< HEAD
 -   repo: https://github.com/astral-sh/ruff-pre-commit
     rev: v0.9.9
     hooks:
     -   id: ruff
     -   id: ruff-format
-=======
--   repo: https://github.com/pycqa/flake8
-    rev: 7.1.2
-    hooks:
-    -   id: flake8
-        additional_dependencies: [pep8-naming]
->>>>>>> d2066f12
 
 -   repo: https://github.com/mgedmin/check-manifest
     rev: "0.50"
